--- conflicted
+++ resolved
@@ -62,11 +62,7 @@
         now = time.monotonic() * 1000  # start timer
         result = nrf.send(buffer)  # becomes the response buffer
         if not result:
-<<<<<<< HEAD
-            print('send() failed or timed out')
-=======
             print("send() failed or timed out")
->>>>>>> ecd5f406
         else:
             # print the received ACK that was automatically
             # fetched and saved to "buffer" via send()
@@ -77,10 +73,7 @@
         time.sleep(1)
         count -= 1
 
-<<<<<<< HEAD
-=======
 
->>>>>>> ecd5f406
 def slave(count=5):
     """Prints the received value and sends a dummy ACK payload"""
     # set address of TX node into an RX pipe. NOTE you MUST specify
@@ -101,12 +94,7 @@
             # this will listen indefinitely till count == 0
             count -= 1
             # print details about the received packet (if any)
-<<<<<<< HEAD
-            print("Found {} bytes on pipe {}\
-                ".format(repr(nrf.any()), nrf.pipe))
-=======
             print("Found {} bytes on pipe {}".format(nrf.any(), nrf.pipe))
->>>>>>> ecd5f406
             # retreive the received packet's payload
             rx = nrf.recv()  # clears flags & empties RX FIFO
             print("Received (raw): {}".format(repr(rx)))
@@ -121,13 +109,9 @@
     nrf.listen = False  # put radio in TX mode
     nrf.flush_tx()  # flush any ACK payload
 
-<<<<<<< HEAD
-print("""\
-=======
 
 print(
     """\
->>>>>>> ecd5f406
     nRF24L01 ACK test\n\
     Run slave() on receiver\n\
     Run master() on transmitter"""
